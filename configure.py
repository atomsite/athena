--- conflicted
+++ resolved
@@ -479,11 +479,5 @@
 print('  Libary directory:        ' + makefile_options['LIBRARY_DIR'])
 print('  MPI parallelism:         ' + ('ON' if args['mpi'] else 'OFF'))
 print('  OpenMP parallelism:      ' + ('ON' if args['omp'] else 'OFF'))
-<<<<<<< HEAD
-print('  HDF5 Output:             ' + ('ON' if args['hdf5'] else 'OFF'))
-print('  Parallel HDF5 Output:    ' + ('ON' if args['parallelhdf5'] else 'OFF'))
-print('  Radiative Transfer:      ' + ('ON' if args['radiation'] else 'OFF'))
-=======
 print('  HDF5 output:             ' + ('ON' if args['hdf5'] else 'OFF'))
->>>>>>> f140d17d
 print('  Internal hydro outvars:  ' + str(args['ifov']))