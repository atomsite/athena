--- conflicted
+++ resolved
@@ -284,17 +284,13 @@
   void AllocateRealUserMeshDataField(int n);
   void AllocateIntUserMeshDataField(int n);
   void OutputMeshStructure(int dim);
-<<<<<<< HEAD
   void CalculateLoadBalance(double *clist, int *rlist, int *slist, int *nlist, int nb);
+  void CorrectMidpointInitialCondition(std::vector<MeshBlock*> &pmb_array, int nmb);
 
   // Mesh::LoadBalancingAndAdaptiveMeshRefinement() helper functions:
   void UpdateMeshBlockTree(int &nnew, int &ndel);
   bool GatherCostListAndCheckBalance();
   void RedistributeAndRefineMeshBlocks(ParameterInput *pin, int ntot);
-=======
-  void LoadBalance(Real *clist, int *rlist, int *slist, int *nlist, int nb);
-  void CorrectMidpointInitialCondition(std::vector<MeshBlock*> &pmb_array, int nmb);
->>>>>>> 06dc55ca
 
   // Mesh::RedistributeAndRefineMeshBlocks() helper functions:
   // step 6: send
