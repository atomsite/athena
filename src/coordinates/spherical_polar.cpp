--- conflicted
+++ resolved
@@ -37,10 +37,6 @@
     ng=NGHOST;
   }
   Mesh *pm=pmy_block->pmy_mesh;
-<<<<<<< HEAD
-  RegionSize& mesh_size  = pmy_block->pmy_mesh->mesh_size;
-=======
->>>>>>> 0380ab45
   RegionSize& block_size = pmy_block->block_size;
 
   // allocate arrays for volume-centered coordinates and positions of cells
@@ -451,7 +447,6 @@
   }
 
   return;
-<<<<<<< HEAD
 }
 
 //###########################################
@@ -517,7 +512,4 @@
   }// end radiation transfer
 }
 
-//###########################################
-=======
-}
->>>>>>> 0380ab45
+//###########################################