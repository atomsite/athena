// Schwarzschild spacetime, spherical coordinates
// Notes:
//   coordinates: t, r, theta, phi
//   parameters: M (mass)
//   metric:
//     ds^2 = -\alpha^2 dt^2 + 1/\alpha^2 * dr^2
//            + r^2 (d\theta^2 + \sin^2\theta d\phi^2)
//     \alpha = \sqrt(1 - 2M/r)

// Primary header
#include "coordinates.hpp"

// C++ headers
#include <cmath>  // acos(), cos(), log(), pow(), sin(), sqrt()

// Athena headers
#include "../athena.hpp"           // enums, macros, Real
#include "../athena_arrays.hpp"    // AthenaArray
#include "../mesh.hpp"             // MeshBlock
#include "../parameter_input.hpp"  // ParameterInput
#include "../fluid/fluid.hpp"      // Fluid
#include "../fluid/eos/eos.hpp"    // FluidEqnOfState

// Constructor
// Inputs:
//   pmb: pointer to MeshBlock containing this grid
//   pin: pointer to runtime inputs
Coordinates::Coordinates(MeshBlock *pmb, ParameterInput *pin)
{
  // Set pointer to host MeshBlock
  pmy_block = pmb;

  // Set face centered positions and distances
  AllocateAndSetBasicCoordinates();

  // Set parameters
  bh_mass_ = pin->GetReal("coord", "m");
  bh_spin_ = 0.0;
  const Real &m = bh_mass_;

  // Initialize volume-averaged positions and spacings: r-direction
  for (int i = pmb->is-NGHOST; i <= pmb->ie+NGHOST; ++i)
  {
    Real r_m = x1f(i);
    Real r_p = x1f(i+1);
    x1v(i) = std::pow(0.5 * (r_m*r_m*r_m + r_p*r_p*r_p), 1.0/3.0);
  }
  for (int i = pmb->is-NGHOST; i <= pmb->ie+NGHOST-1; ++i)
    dx1v(i) = x1v(i+1) - x1v(i);

  // Initialize volume-averaged positions and spacings: theta-direction
  if (pmb->block_size.nx2 == 1)  // no extent
  {
    Real theta_m = x2f(pmb->js);
    Real theta_p = x2f(pmb->js+1);
    x2v(pmb->js) = std::acos(0.5 * (std::cos(theta_m) + std::cos(theta_p)));
    dx2v(pmb->js) = dx2f(pmb->js);
  }
  else  // extended
  {
    for (int j = pmb->js-NGHOST; j <= pmb->je+NGHOST; ++j)
    {
      Real theta_m = x2f(j);
      Real theta_p = x2f(j+1);
      x2v(j) = std::acos(0.5 * (std::cos(theta_m) + std::cos(theta_p)));
    }
    for (int j = pmb->js-NGHOST; j <= pmb->je+NGHOST-1; ++j)
      dx2v(j) = x2v(j+1) - x2v(j);
  }

  // Initialize volume-averaged positions and spacings: phi-direction
  if (pmb->block_size.nx3 == 1)  // no extent
  {
    Real phi_m = x3f(pmb->ks);
    Real phi_p = x3f(pmb->ks+1);
    x3v(pmb->ks) = 0.5 * (phi_m + phi_p);
    dx3v(pmb->ks) = dx3f(pmb->ks);
  }
  else  // extended
  {
    for (int k = pmb->ks-NGHOST; k <= pmb->ke+NGHOST; ++k)
    {
      Real phi_m = x3f(k);
      Real phi_p = x3f(k+1);
      x3v(k) = 0.5 * (phi_m + phi_p);
    }
    for (int k = pmb->ks-NGHOST; k <= pmb->ke+NGHOST-1; ++k)
      dx3v(k) = x3v(k+1) - x3v(k);
  }

<<<<<<< HEAD
  if(pb->pmy_mesh->multilevel==true) { // calc coarse coodinates
    int cis = pb->cis; int cjs = pb->cjs; int cks = pb->cks;
    int cie = pb->cie; int cje = pb->cje; int cke = pb->cke;
    for (int i=cis-(pb->cnghost); i<=cie+(pb->cnghost); ++i) {
      Real r_m = coarse_x1f(i);
      Real r_p = coarse_x1f(i+1);
      coarse_x1v(i) = std::pow(0.5 * (r_m*r_m*r_m + r_p*r_p*r_p), 1.0/3.0);
    }
    if (pb->block_size.nx2 == 1) {
      coarse_x2v(cjs) = 0.5*(coarse_x2f(cjs+1) + coarse_x2f(cjs));
    } else {
      for (int j=cjs-(pb->cnghost); j<=cje+(pb->cnghost); ++j) {
        Real theta_m = coarse_x2f(j);
        Real theta_p = coarse_x2f(j+1);
        coarse_x2v(j) = std::acos(0.5 * (std::cos(theta_m) + std::cos(theta_p)));
      }
    }
    if (pb->block_size.nx3 == 1) {
      coarse_x3v(cks) = 0.5*(coarse_x3f(cks+1) + coarse_x3f(cks));
    } else {
      for (int k=cks-(pb->cnghost); k<=cke+(pb->cnghost); ++k) {
        coarse_x3v(k) = 0.5*(coarse_x3f(k+1) + coarse_x3f(k));
      }
    }

    if (MAGNETIC_FIELDS_ENABLED) {
      for (int i=is-(NGHOST); i<=ie+(NGHOST); ++i) {
        x1s2(i) = x1s3(i) = (2.0/3.0)*(pow(x1f(i+1),3) - pow(x1f(i),3))
                            /(SQR(x1f(i+1)) - SQR(x1f(i)));
      }
      for (int i=cis-(pmb->cnghost); i<=cie+(pmb->cnghost); ++i)
        x1s2(i) = x1s3(i) = (2.0/3.0)*(pow(coarse_x1f(i+1),3) - pow(coarse_x1f(i),3))
                            /(SQR(coarse_x1f(i+1)) - SQR(coarse_x1f(i)));
      if (pmb->block_size.nx2 == 1) {
        x2s1(js) = x2s3(js) = x2v(js);
        coarse_x2s1(js) = coarse_x2s3(js) = coarse_x2v(js);
      }
      else {
        for (int j=js-(NGHOST); j<=je+(NGHOST); ++j)
          x2s1(j) = x2s3(j) = x2v(j);
        for (int j=cjs-(pmb->cnghost); j<=cje+(pmb->cnghost); ++j)
          coarse_x2s1(j) = coarse_x2s3(j) = coarse_x2v(j);
      }
      if (pmb->block_size.nx3 == 1) {
        x3s1(ks) = x3s2(ks) = x3v(ks);
        coarse_x3s1(ks) = coarse_x3s2(ks) = coarse_x3v(ks);
      }
      else {
        for (int k=ks-(NGHOST); k<=ke+(NGHOST); ++k)
          x3s1(k) = x3s2(k) = x3v(k);
        for (int k=cks-(pmb->cnghost); k<=cke+(pmb->cnghost); ++k)
          coarse_x3s1(k) = coarse_x3s2(k) = coarse_x3v(k);
      }
=======
  // Calculate coarse coordinates
  if (pmb->pmy_mesh->multilevel == true)
  {
    int cis = pmb->cis;
    int cie = pmb->cie;
    int cjs = pmb->cjs;
    int cje = pmb->cje;
    int cks = pmb->cks;
    int cke = pmb->cke;
    for (int i = cis-(pmb->cnghost); i <= cie+(pmb->cnghost); ++i)
      coarse_x1v(i) = 0.5 * (coarse_x1f(i+1) + coarse_x1f(i));
    for (int i = cis-(pmb->cnghost); i <= cie+(pmb->cnghost)-1; ++i)
      coarse_dx1v(i) = coarse_x1v(i+1) - coarse_x1v(i);
    if (pmb->block_size.nx2 == 1)
    {
      coarse_x2v(cjs) = 0.5 * (coarse_x2f(cjs+1) + coarse_x2f(cjs));
      coarse_dx2v(cjs) = coarse_dx2f(cjs);
    }
    else
    {
      for (int j = cjs-(pmb->cnghost); j <= cje+(pmb->cnghost); ++j)
        coarse_x2v(j) = 0.5 * (coarse_x2f(j+1) + coarse_x2f(j));
      for (int j = cjs-(pmb->cnghost); j <= cje+(pmb->cnghost)-1; ++j)
        coarse_dx2v(j) = coarse_x2v(j+1) - coarse_x2v(j);
    }
    if (pmb->block_size.nx3 == 1)
    {
      coarse_x3v(cks) = 0.5 * (coarse_x3f(cks+1) + coarse_x3f(cks));
      coarse_dx3v(cks) = coarse_dx3f(cks);
    }
    else
    {
      for (int k = cks-(pmb->cnghost); k <= cke+(pmb->cnghost); ++k)
        coarse_x3v(k) = 0.5 * (coarse_x3f(k+1) + coarse_x3f(k));
      for (int k = cks-(pmb->cnghost); k <= cke+(pmb->cnghost)-1; ++k)
        coarse_dx3v(k) = coarse_x3v(k+1) - coarse_x3v(k);
>>>>>>> 9f24a5c6
    }
  }

  // Allocate arrays for intermediate geometric quantities: r-direction
  int n_cells_1 = pmb->block_size.nx1 + 2*NGHOST;
  coord_vol_i1_.NewAthenaArray(n_cells_1);
  coord_area1_i1_.NewAthenaArray(n_cells_1);
  coord_area2_i1_.NewAthenaArray(n_cells_1);
  coord_area3_i1_.NewAthenaArray(n_cells_1);
  coord_len1_i1_.NewAthenaArray(n_cells_1);
  coord_len2_i1_.NewAthenaArray(n_cells_1);
  coord_len3_i1_.NewAthenaArray(n_cells_1);
  coord_width1_i1_.NewAthenaArray(n_cells_1);
  coord_src_i1_.NewAthenaArray(n_cells_1);
  coord_src_i2_.NewAthenaArray(n_cells_1);
  coord_src_i3_.NewAthenaArray(n_cells_1);
  coord_src_i4_.NewAthenaArray(n_cells_1);
  metric_cell_i1_.NewAthenaArray(n_cells_1);
  metric_face1_i1_.NewAthenaArray(n_cells_1);
  metric_face2_i1_.NewAthenaArray(n_cells_1);
  metric_face3_i1_.NewAthenaArray(n_cells_1);
  trans_face1_i1_.NewAthenaArray(n_cells_1);
  trans_face2_i1_.NewAthenaArray(n_cells_1);
  trans_face3_i1_.NewAthenaArray(n_cells_1);
  g_.NewAthenaArray(NMETRIC, n_cells_1);
  gi_.NewAthenaArray(NMETRIC, n_cells_1);

  // Allocate arrays for intermediate geometric quantities: theta-direction
  int n_cells_2 = (pmb->block_size.nx2 > 1) ? pmb->block_size.nx2 + 2*NGHOST : 1;
  coord_vol_j1_.NewAthenaArray(n_cells_2);
  coord_area1_j1_.NewAthenaArray(n_cells_2);
  coord_area2_j1_.NewAthenaArray(n_cells_2);
  coord_area3_j1_.NewAthenaArray(n_cells_2);
  coord_len1_j1_.NewAthenaArray(n_cells_2);
  coord_len2_j1_.NewAthenaArray(n_cells_2);
  coord_len3_j1_.NewAthenaArray(n_cells_2);
  coord_width3_j1_.NewAthenaArray(n_cells_2);
  coord_src_j1_.NewAthenaArray(n_cells_2);
  coord_src_j2_.NewAthenaArray(n_cells_2);
  coord_src_j3_.NewAthenaArray(n_cells_2);
  metric_cell_j1_.NewAthenaArray(n_cells_2);
  metric_face1_j1_.NewAthenaArray(n_cells_2);
  metric_face2_j1_.NewAthenaArray(n_cells_2);
  metric_face3_j1_.NewAthenaArray(n_cells_2);
  trans_face1_j1_.NewAthenaArray(n_cells_2);
  trans_face2_j1_.NewAthenaArray(n_cells_2);
  trans_face3_j1_.NewAthenaArray(n_cells_2);

  // Calculate intermediate geometric quantities: r-direction
  #pragma simd
  for (int i = pmb->is-NGHOST; i <= pmb->ie+NGHOST; ++i)
  {
    // Useful quantities
    Real r_c = x1v(i);
    Real r_m = x1f(i);
    Real r_p = x1f(i+1);
    Real alpha_c = std::sqrt(1.0 - 2.0*m/r_c);
    Real alpha_m = std::sqrt(1.0 - 2.0*m/r_m);
    Real alpha_p = std::sqrt(1.0 - 2.0*m/r_p);
    Real r_p_cu = r_p*r_p*r_p;
    Real r_m_cu = r_m*r_m*r_m;

    // Volumes, areas, lengths, and widths
    coord_vol_i1_(i) = 1.0/3.0 * (r_p_cu - r_m_cu);
    coord_area1_i1_(i) = SQR(r_m);
    coord_area2_i1_(i) = coord_vol_i1_(i);
    coord_area3_i1_(i) = coord_vol_i1_(i);
    coord_len1_i1_(i) = coord_vol_i1_(i);
    coord_len2_i1_(i) = coord_area1_i1_(i);
    coord_len3_i1_(i) = coord_area1_i1_(i);
    coord_width1_i1_(i) = r_p*alpha_p - r_m*alpha_m
        + m * std::log((r_p*(1.0+alpha_p)-m) / (r_m*(1.0+alpha_m)-m));

    // Source terms
    coord_src_i1_(i) = 3.0*m / (r_p_cu - r_m_cu)
        * (r_p - r_m + 2.0*m * std::log((r_p-2.0*m) / (r_m-2.0*m)));
    coord_src_i2_(i) = 3.0*m / (r_p_cu - r_m_cu)
        * (r_p - r_m - 2.0*m * std::log(r_p/r_m));
    coord_src_i3_(i) = 2.0*m - 3.0/4.0 * (r_m + r_p) * (SQR(r_m) + SQR(r_p))
        / (SQR(r_m) + r_m * r_p + SQR(r_p));
    coord_src_i4_(i) = 3.0/2.0 * (r_m + r_p) / (SQR(r_m) + r_m * r_p + SQR(r_p));

    // Metric coefficients
    metric_cell_i1_(i) = SQR(alpha_c);
    metric_face1_i1_(i) = SQR(alpha_m);
    metric_face2_i1_(i) = SQR(alpha_c);
    metric_face3_i1_(i) = SQR(alpha_c);

    // Coordinate transformations
    trans_face1_i1_(i) = alpha_m;
    trans_face2_i1_(i) = alpha_c;
    trans_face3_i1_(i) = alpha_c;
  }

  // Calculate intermediate geometric quantities: theta-direction
  if (n_cells_2 > 1)  // extended
  {
    #pragma simd
    for (int j = pmb->js-NGHOST; j <= pmb->je+NGHOST; ++j)
    {
      // Useful quantities
      Real theta_c = x2v(j);
      Real theta_m = x2f(j);
      Real theta_p = x2f(j+1);
      Real sin_c = std::sin(theta_c);
      Real sin_m = std::sin(theta_m);
      Real sin_p = std::sin(theta_p);
      Real cos_m = std::cos(theta_m);
      Real cos_p = std::cos(theta_p);
      Real sin_c_sq = SQR(sin_c);
      Real sin_m_sq = SQR(sin_m);
      Real sin_m_cu = sin_m_sq*sin_m;
      Real sin_p_cu = SQR(sin_p)*sin_p;

      // Volumes, areas, lengths, and widths
      coord_vol_j1_(j) = cos_m - cos_p;
      coord_area1_j1_(j) = coord_vol_j1_(j);
      coord_area2_j1_(j) = sin_m;
      coord_area3_j1_(j) = coord_vol_j1_(j);
      coord_len1_j1_(j) = coord_area2_j1_(j);
      coord_len2_j1_(j) = coord_vol_j1_(j);
      coord_len3_j1_(j) = coord_area2_j1_(j);
      coord_width3_j1_(j) = sin_c;

      // Source terms
      coord_src_j1_(j) = 1.0/6.0
          * (4.0 - std::cos(2.0*theta_m)
          - 2.0 * cos_m * cos_p - std::cos(2.0*theta_p));
      coord_src_j2_(j) = 1.0/3.0 * (sin_m_cu - sin_p_cu)
          / (cos_m - cos_p);
      coord_src_j3_(j) = (sin_p-sin_m) / (cos_m-cos_p);    // cot((theta_p+theta_m)/2)

      // Metric coefficients
      metric_cell_j1_(j) = sin_c_sq;
      metric_face1_j1_(j) = sin_c_sq;
      metric_face2_j1_(j) = sin_m_sq;
      metric_face3_j1_(j) = sin_c_sq;

      // Coordinate transformations
      trans_face1_j1_(j) = sin_c;
      trans_face2_j1_(j) = sin_m;
      trans_face3_j1_(j) = sin_c;
    }
  }
  else  // no extent
  {
    // Useful quantities
    Real theta_c = x2v(pmb->js);
    Real theta_m = x2f(pmb->js);
    Real theta_p = x2f(pmb->js+1);
    Real sin_c = std::sin(theta_c);
    Real sin_m = std::sin(theta_m);
    Real sin_p = std::sin(theta_p);
    Real cos_m = std::cos(theta_m);
    Real cos_p = std::cos(theta_p);
    Real sin_c_sq = SQR(sin_c);
    Real sin_m_sq = SQR(sin_m);
    Real sin_m_cu = sin_m_sq*sin_m;
    Real sin_p_cu = SQR(sin_p)*sin_p;

    // Volumes and areas
    coord_vol_j1_(pmb->js) = cos_m - cos_p;
    coord_area1_j1_(pmb->js) = coord_vol_j1_(pmb->js);
    coord_area2_j1_(pmb->js) = sin_m;
    coord_area3_j1_(pmb->js) = coord_vol_j1_(pmb->js);
    coord_len1_j1_(pmb->js) = coord_area2_j1_(pmb->js);
    coord_len2_j1_(pmb->js) = coord_vol_j1_(pmb->js);
    coord_len3_j1_(pmb->js) = coord_area2_j1_(pmb->js);

    // Source terms
    coord_src_j1_(pmb->js) = 1.0/6.0
        * (4.0 - std::cos(2.0*theta_m)
        - 2.0 * cos_m * cos_p - std::cos(2.0*theta_p));
    coord_src_j2_(pmb->js) = 1.0/3.0
        * (sin_m_cu - sin_p_cu) / (cos_m - cos_p);
    coord_src_j3_(pmb->js) = (sin_p-sin_m)
        / (cos_m-cos_p);                                 // cot((theta_p+theta_m)/2)

    // Metric coefficients
    metric_cell_j1_(pmb->js) = sin_c_sq;
    metric_face1_j1_(pmb->js) = sin_c_sq;
    metric_face2_j1_(pmb->js) = sin_m_sq;
    metric_face3_j1_(pmb->js) = sin_c_sq;

    // Coordinate transformations
    trans_face1_j1_(pmb->js) = sin_c;
    trans_face2_j1_(pmb->js) = sin_m;
    trans_face3_j1_(pmb->js) = sin_c;
  }
}

// Destructor
Coordinates::~Coordinates()
{
  DeleteBasicCoordinates();
  coord_vol_i1_.DeleteAthenaArray();
  coord_area1_i1_.DeleteAthenaArray();
  coord_area2_i1_.DeleteAthenaArray();
  coord_area3_i1_.DeleteAthenaArray();
  coord_len1_i1_.DeleteAthenaArray();
  coord_len2_i1_.DeleteAthenaArray();
  coord_len3_i1_.DeleteAthenaArray();
  coord_width1_i1_.DeleteAthenaArray();
  coord_src_i1_.DeleteAthenaArray();
  coord_src_i2_.DeleteAthenaArray();
  coord_src_i3_.DeleteAthenaArray();
  coord_src_i4_.DeleteAthenaArray();
  coord_vol_j1_.DeleteAthenaArray();
  coord_area1_j1_.DeleteAthenaArray();
  coord_area2_j1_.DeleteAthenaArray();
  coord_area3_j1_.DeleteAthenaArray();
  coord_len1_j1_.DeleteAthenaArray();
  coord_len2_j1_.DeleteAthenaArray();
  coord_len3_j1_.DeleteAthenaArray();
  coord_width3_j1_.DeleteAthenaArray();
  coord_src_j1_.DeleteAthenaArray();
  coord_src_j2_.DeleteAthenaArray();
  coord_src_j3_.DeleteAthenaArray();
  metric_cell_i1_.DeleteAthenaArray();
  metric_cell_j1_.DeleteAthenaArray();
  metric_face1_i1_.DeleteAthenaArray();
  metric_face1_j1_.DeleteAthenaArray();
  metric_face2_i1_.DeleteAthenaArray();
  metric_face2_j1_.DeleteAthenaArray();
  metric_face3_i1_.DeleteAthenaArray();
  metric_face3_j1_.DeleteAthenaArray();
  trans_face1_i1_.DeleteAthenaArray();
  trans_face1_j1_.DeleteAthenaArray();
  trans_face2_i1_.DeleteAthenaArray();
  trans_face2_j1_.DeleteAthenaArray();
  trans_face3_i1_.DeleteAthenaArray();
  trans_face3_j1_.DeleteAthenaArray();
  g_.DeleteAthenaArray();
  gi_.DeleteAthenaArray();
}

//--------------------------------------------------------------------------------------

// Function for computing cell volumes
// Inputs:
//   k,j: phi- and theta-indices
//   il,iu: r-index bounds
// Outputs:
//   volumes: 1D array of cell volumes
// Notes:
//   \Delta V = 1/3 * \Delta(r^3) (-\Delta\cos\theta) \Delta\phi
//   cf. GetCellVolume()
void Coordinates::CellVolume(const int k, const int j, const int il, const int iu,
    AthenaArray<Real> &volumes)
{
  #pragma simd
  for (int i = il; i <= iu; ++i)
    volumes(i) = coord_vol_i1_(i) * coord_vol_j1_(j) * dx3f(k);
  return;
}

//--------------------------------------------------------------------------------------

// Function for computing single cell volume
// Inputs:
//   k,j,i: phi-, theta-, and r-indices
// Outputs:
//   returned value: cell volume
// Notes:
//   \Delta V = 1/3 * \Delta(r^3) (-\Delta\cos\theta) \Delta\phi
//   cf. CellVolume()
Real Coordinates::GetCellVolume(const int k, const int j, const int i)
{
  return coord_vol_i1_(i) * coord_vol_j1_(j) * dx3f(k);
}

//--------------------------------------------------------------------------------------

// Function for computing areas orthogonal to r
// Inputs:
//   k,j: phi- and theta-indices
//   il,iu: r-index bounds
// Outputs:
//   areas: 1D array of interface areas orthogonal to r
// Notes:
//   \Delta A = r^2 (-\Delta\cos\theta) \Delta\phi
//   cf. GetFace1Area()
void Coordinates::Face1Area(const int k, const int j, const int il, const int iu,
    AthenaArray<Real> &areas)
{
  #pragma simd
  for (int i = il; i <= iu; ++i)
    areas(i) = coord_area1_i1_(i) * coord_area1_j1_(j) * dx3f(k);
  return;
}

//--------------------------------------------------------------------------------------

// Function for computing single area orthogonal to r
// Inputs:
//   k,j,i: phi-, theta-, and r-indices
// Outputs:
//   returned value: interface area orthogonal to r
// Notes:
//   \Delta A = r^2 (-\Delta\cos\theta) \Delta\phi
//   cf. Face1Area()
Real Coordinates::GetFace1Area(const int k, const int j, const int i)
{
  return coord_area1_i1_(i) * coord_area1_j1_(j) * dx3f(k);
}

//--------------------------------------------------------------------------------------

// Function for computing areas orthogonal to theta
// Inputs:
//   k,j: phi- and theta-indices
//   il,iu: r-index bounds
// Outputs:
//   areas: 1D array of interface areas orthogonal to theta
// Notes:
//   \Delta A = 1/3 \Delta(r^3) \sin\theta \Delta\phi
void Coordinates::Face2Area(const int k, const int j, const int il, const int iu,
    AthenaArray<Real> &areas)
{
  #pragma simd
  for (int i = il; i <= iu; ++i)
    areas(i) = coord_area2_i1_(i) * coord_area2_j1_(j) * dx3f(k);
  return;
}

//--------------------------------------------------------------------------------------

// Function for computing areas orthogonal to phi
// Inputs:
//   k,j: phi- and theta-indices
//   il,iu: r-index bounds
// Outputs:
//   areas: 1D array of interface areas orthogonal to phi
// Notes:
//   \Delta A = 1/3 \Delta(r^3) (-\Delta\cos\theta)
void Coordinates::Face3Area(const int k, const int j, const int il, const int iu,
    AthenaArray<Real> &areas)
{
  #pragma simd
  for (int i = il; i <= iu; ++i)
    areas(i) = coord_area3_i1_(i) * coord_area3_j1_(j);
  return;
}


// GetFace1Area returns only one Face1Area at i
Real Coordinates::GetFace1Area(const int k, const int j, const int i)
{
  return coord_area1_i_(i)*coord_area1_j_(j)*dx3f(k);
}


//--------------------------------------------------------------------------------------

// Function for computing lengths of edges in the r-direction
// Inputs:
//   k,j: phi- and theta-indices
//   il,iu: r-index bounds
// Outputs:
//   lengths: 1D array of edge lengths along r
// Notes:
//   \Delta L = 1/3 \Delta(r^3) \sin\theta
void Coordinates::Edge1Length(const int k, const int j, const int il, const int iu,
  AthenaArray<Real> &lengths)
{
  #pragma simd
  for (int i = il; i <= iu; ++i)
    lengths(i) = coord_len1_i1_(i) * coord_len1_j1_(j);
  return;
}

//--------------------------------------------------------------------------------------

// Function for computing lengths of edges in the theta-direction
// Inputs:
//   k,j: phi- and theta-indices
//   il,iu: r-index bounds
// Outputs:
//   lengths: 1D array of edge lengths along r
// Notes:
//   \Delta L = r^2 (-\Delta\cos\theta)
void Coordinates::Edge2Length(const int k, const int j, const int il, const int iu,
  AthenaArray<Real> &lengths)
{
  #pragma simd
  for (int i = il; i <= iu; ++i)
    lengths(i) = coord_len2_i1_(i) * coord_len2_j1_(j);
  return;
}

//--------------------------------------------------------------------------------------

// Function for computing lengths of edges in the phi-direction
// Inputs:
//   k,j: phi- and theta-indices
//   il,iu: r-index bounds
// Outputs:
//   lengths: 1D array of edge lengths along r
// Notes:
//   \Delta L = r^2 \sin\theta \Delta\phi
void Coordinates::Edge3Length(const int k, const int j, const int il, const int iu,
  AthenaArray<Real> &lengths)
{
  #pragma simd
  for (int i = il; i <= iu; ++i)
    lengths(i) = coord_len3_i1_(i) * coord_len3_j1_(j) * dx3f(k);
  return;
}

// GetEdge?Length functions: return one edge length at i
Real Coordinates::GetEdge2Length(const int k, const int j, const int i)
{
  return coord_len2_i1_(i)*coord_len2_j1_(j);
}

Real Coordinates::GetEdge3Length(const int k, const int j, const int i)
{
  return coord_len3_i1_(i)*coord_len3_j1_(j)*dx3f(k);
}

//--------------------------------------------------------------------------------------

// Function for computing widths of cells in the r-direction
// Inputs:
//   k,j: phi- and theta-indices (unused)
//   i: r-index
// Outputs:
//   returned value: r-width of cell (i,j,k)
// Notes:
//   \Delta W = \Delta(r \alpha) + M \Delta\log(r(1+\alpha)-M)
Real Coordinates::CenterWidth1(const int k, const int j, const int i)
{
  return coord_width1_i1_(i);
}

//--------------------------------------------------------------------------------------

// Function for computing widths of cells in the theta-direction
// Inputs:
//   k: phi-index (unused)
//   j,i: theta- and r-indices
// Outputs:
//   returned value: theta-width of cell (i,j,k)
// Notes:
//   \Delta W = r \Delta\theta
Real Coordinates::CenterWidth2(const int k, const int j, const int i)
{
  return x1v(i) * dx1f(j);
}

//--------------------------------------------------------------------------------------

// Function for computing widths of cells in the phi-direction
// Inputs:
//   k,j,i: phi-, theta-, and r-indices
// Outputs:
//   returned value: phi-width of cell (i,j,k)
// Notes:
//   \Delta W = r \sin\theta \Delta\phi
Real Coordinates::CenterWidth3(const int k, const int j, const int i)
{
  return x1v(i) * coord_width3_j1_(j) * dx3f(k);
}

//--------------------------------------------------------------------------------------

// Function for computing source terms using r-fluxes
// Inputs:
//   k,j: phi- and theta-indices
//   dt: size of timestep
//   flux: 1D array of r-fluxes
//   prim: 3D array of primitive values at beginning of half timestep
//   bb_cc: 3D array of cell-centered magnetic fields
// Outputs:
//   cons: source terms added to k,j-slice of 3D array of conserved variables
// Notes:
//   all source terms computed in this function
void Coordinates::CoordSrcTermsX1(const int k, const int j, const Real dt,
  const AthenaArray<Real> &flux, const AthenaArray<Real> &prim,
  const AthenaArray<Real> &bb_cc, AthenaArray<Real> &cons)
{
  // Extract ratio of specific heats
  const Real gamma_adi = pmy_block->pfluid->pf_eos->GetGamma();

  // Calculate metric coefficients
  CellMetric(k, j, pmy_block->is, pmy_block->ie, g_, gi_);

  // Go through cells
  #pragma simd
  for (int i = pmy_block->is; i <= pmy_block->ie; ++i)
  {
    // Extract metric coefficients
    const Real &g_00 = g_(I00,i);
    const Real &g_01 = 0.0;
    const Real &g_02 = 0.0;
    const Real &g_03 = 0.0;
    const Real &g_10 = 0.0;
    const Real &g_11 = g_(I11,i);
    const Real &g_12 = 0.0;
    const Real &g_13 = 0.0;
    const Real &g_20 = 0.0;
    const Real &g_21 = 0.0;
    const Real &g_22 = g_(I22,i);
    const Real &g_23 = 0.0;
    const Real &g_30 = 0.0;
    const Real &g_31 = 0.0;
    const Real &g_32 = 0.0;
    const Real &g_33 = g_(I33,i);
    const Real &g01 = 0.0;
    const Real &g02 = 0.0;
    const Real &g03 = 0.0;
    Real alpha = std::sqrt(-1.0/gi_(I00,i));

    // Extract primitives
    const Real &rho = prim(IDN,k,j,i);
    const Real &pgas = prim(IEN,k,j,i);
    const Real &uu1 = prim(IVX,k,j,i);
    const Real &uu2 = prim(IVY,k,j,i);
    const Real &uu3 = prim(IVZ,k,j,i);

    // Calculate 4-velocity
    Real tmp = g_11*uu1*uu1 + 2.0*g_12*uu1*uu2 + 2.0*g_13*uu1*uu3
             + g_22*uu2*uu2 + 2.0*g_23*uu2*uu3
             + g_33*uu3*uu3;
    Real gamma = std::sqrt(1.0 + tmp);
    Real u0 = gamma / alpha;
    Real u1 = uu1 - alpha * gamma * g01;
    Real u2 = uu2 - alpha * gamma * g02;
    Real u3 = uu3 - alpha * gamma * g03;
    Real u_0 = g_00*u0 + g_01*u1 + g_02*u2 + g_03*u3;
    Real u_1 = g_10*u0 + g_11*u1 + g_12*u2 + g_13*u3;
    Real u_2 = g_20*u0 + g_21*u1 + g_22*u2 + g_23*u3;
    Real u_3 = g_30*u0 + g_31*u1 + g_32*u2 + g_33*u3;

    // Extract and calculate magnetic field
    Real b0 = 0.0, b1 = 0.0, b2 = 0.0, b3 = 0.0;
    Real b_0 = 0.0, b_1 = 0.0, b_2 = 0.0, b_3 = 0.0;
    Real b_sq = 0.0;
    if (MAGNETIC_FIELDS_ENABLED)
    {
      const Real &bb1 = bb_cc(IB1,k,j,i);
      const Real &bb2 = bb_cc(IB2,k,j,i);
      const Real &bb3 = bb_cc(IB3,k,j,i);
      b0 =
            g_10*bb1*u0 + g_11*bb1*u1 + g_12*bb1*u2 + g_13*bb1*u3
          + g_20*bb2*u0 + g_21*bb2*u1 + g_22*bb2*u2 + g_23*bb2*u3
          + g_30*bb3*u0 + g_31*bb3*u1 + g_32*bb3*u2 + g_33*bb3*u3;
      b1 = (bb1 + b0 * u1) / u0;
      b2 = (bb2 + b0 * u2) / u0;
      b3 = (bb3 + b0 * u3) / u0;
      b_0 = g_00*b0 + g_01*b1 + g_02*b2 + g_03*b3;
      b_1 = g_10*b0 + g_11*b1 + g_12*b2 + g_13*b3;
      b_2 = g_20*b0 + g_21*b1 + g_22*b2 + g_23*b3;
      b_3 = g_30*b0 + g_31*b1 + g_32*b2 + g_33*b3;
      b_sq = b0*b_0 + b1*b_1 + b2*b_2 + b3*b_3;
    }

    // Calculate stress-energy tensor
    Real wtot = rho + gamma_adi/(gamma_adi-1.0) * pgas + b_sq;
    Real ptot = pgas + 0.5*b_sq;
    Real t0_0 = wtot*u0*u_0 - b0*b_0 + ptot;
    Real t0_1 = wtot*u0*u_1 - b0*b_1;
    Real t1_0 = wtot*u1*u_0 - b1*b_0;
    Real t1_1 = wtot*u1*u_1 - b1*b_1 + ptot;
    Real t1_2 = wtot*u1*u_2 - b1*b_2;
    Real t1_3 = wtot*u1*u_3 - b1*b_3;
    Real t2_1 = wtot*u2*u_1 - b2*b_1;
    Real t2_2 = wtot*u2*u_2 - b2*b_2 + ptot;
    Real t2_3 = wtot*u2*u_3 - b2*b_3;
    Real t3_1 = wtot*u3*u_1 - b3*b_1;
    Real t3_2 = wtot*u3*u_2 - b3*b_2;
    Real t3_3 = wtot*u3*u_3 - b3*b_3 + ptot;

    // Extract connection coefficients
    const Real &gamma0_01 = coord_src_i1_(i);
    const Real &gamma1_00 = coord_src_i2_(i);
    const Real gamma1_11 = -gamma0_01;
    const Real &gamma1_22 = coord_src_i3_(i);
    const Real gamma1_33 = gamma1_22 * coord_src_j1_(j);
    const Real &gamma2_12 = coord_src_i4_(i);
    const Real &gamma2_33 = coord_src_j2_(j);
    const Real &gamma3_13 = gamma2_12;
    const Real &gamma3_23 = coord_src_j3_(j);
    const Real &gamma0_10 = gamma0_01;
    const Real &gamma2_21 = gamma2_12;
    const Real &gamma3_31 = gamma3_13;
    const Real &gamma3_32 = gamma3_23;

    // Calculate source terms
    Real s_0 = gamma0_10*t1_0 + gamma1_00*t0_1;
    Real s_1 = gamma0_01*t0_0 + gamma1_11*t1_1 + gamma2_21*t2_2 + gamma3_31*t3_3;
    Real s_2 = gamma1_22*t2_1 + gamma2_12*t1_2 + gamma3_32*t3_3;
    Real s_3 = gamma1_33*t3_1 + gamma2_33*t3_2 + gamma3_13*t1_3 + gamma3_23*t2_3;

    // Extract conserved quantities
    Real &m_0 = cons(IEN,k,j,i);
    Real &m_1 = cons(IM1,k,j,i);
    Real &m_2 = cons(IM2,k,j,i);
    Real &m_3 = cons(IM3,k,j,i);

    // Add source terms to conserved quantities
    m_0 += dt * s_0;
    m_1 += dt * s_1;
    m_2 += dt * s_2;
    m_3 += dt * s_3;
  }
  return;
}

//--------------------------------------------------------------------------------------

// Function for computing source terms using theta-fluxes
// Inputs:
//   k,j: phi- and theta-indices
//   dt: size of timestep
//   flux_j: 1D array of theta-fluxes left of cells j
//   flux_jp1: 1D array of theta-fluxes right of cells j
//   prim: 3D array of primitive values at beginning of half timestep
//   bcc: 3D array of cell-centered magnetic fields
// Outputs:
//   cons: source terms added to k,j-slice of 3D array of conserved variables
// Notes:
//   not using this function
void Coordinates::CoordSrcTermsX2(const int k, const int j, const Real dt,
  const AthenaArray<Real> &flux_j, const AthenaArray<Real> &flux_jp1,
  const AthenaArray<Real> &prim, const AthenaArray<Real> &bcc, AthenaArray<Real> &cons)
{
  return;
}

//--------------------------------------------------------------------------------------

// Function for computing source terms using phi-fluxes
// Inputs:
//   k,j: phi- and theta-indices
//   dt: size of timestep
//   flux_k: 2D array of phi-fluxes left of cells k
//   flux_kp1: 2D array of phi-fluxes right of cells k
//   prim: 3D array of primitive values at beginning of half timestep
//   bcc: 3D array of cell-centered magnetic fields
// Outputs:
//   cons: source terms added to k,j-slice of 3D array of conserved variables
// Notes:
//   not using this function
void Coordinates::CoordSrcTermsX3(const int k, const int j, const Real dt,
  const AthenaArray<Real> &flux_k, const AthenaArray<Real> &flux_kp1,
  const AthenaArray<Real> &prim, const AthenaArray<Real> &bcc, AthenaArray<Real> &cons)
{
  return;
}

//--------------------------------------------------------------------------------------

// Function for computing cell-centered metric coefficients
// Inputs:
//   k,j: phi- and theta-indices
//   il,iu: r-index bounds
// Outputs:
//   g: array of metric components in 1D
//   g_inv: array of inverse metric components in 1D
void Coordinates::CellMetric(const int k, const int j, const int il, const int iu,
    AthenaArray<Real> &g, AthenaArray<Real> &g_inv)
{
  // Extract geometric quantities that do not depend on r
  const Real &sin_sq_theta = metric_cell_j1_(j);

  // Go through 1D block of cells
  #pragma simd
  for (int i = il; i <= iu; ++i)
  {
    // Extract remaining geometric quantities
    const Real &alpha_sq = metric_cell_i1_(i);
    const Real &r = x1v(i);
    Real r_sq = SQR(r);

    // Extract metric terms
    Real &g00 = g(I00,i);
    Real &g11 = g(I11,i);
    Real &g22 = g(I22,i);
    Real &g33 = g(I33,i);
    Real &gi00 = g_inv(I00,i);
    Real &gi11 = g_inv(I11,i);
    Real &gi22 = g_inv(I22,i);
    Real &gi33 = g_inv(I33,i);

    // Set metric terms
    g00 = -alpha_sq;
    g11 = 1.0/alpha_sq;
    g22 = r_sq;
    g33 = r_sq * sin_sq_theta;
    gi00 = -1.0/alpha_sq;
    gi11 = alpha_sq;
    gi22 = 1.0/r_sq;
    gi33 = 1.0 / (r_sq * sin_sq_theta);
  }
  return;
}

//--------------------------------------------------------------------------------------

// Function for computing face-centered metric coefficients: r-interface
// Inputs:
//   k,j: phi- and theta-indices
//   il,iu: r-index bounds
// Outputs:
//   g: array of metric components in 1D
//   g_inv: array of inverse metric components in 1D
void Coordinates::Face1Metric(const int k, const int j, const int il, const int iu,
    AthenaArray<Real> &g, AthenaArray<Real> &g_inv)
{
  // Extract geometric quantities that do not depend on r
  const Real &sin_sq_theta = metric_face1_j1_(j);

  // Go through 1D block of cells
  #pragma simd
  for (int i = il; i <= iu; ++i)
  {
    // Extract remaining geometric quantities
    const Real &alpha_sq = metric_face1_i1_(i);
    const Real &r = x1f(i);
    Real r_sq = SQR(r);

    // Extract metric terms
    Real &g00 = g(I00,i);
    Real &g11 = g(I11,i);
    Real &g22 = g(I22,i);
    Real &g33 = g(I33,i);
    Real &gi00 = g_inv(I00,i);
    Real &gi11 = g_inv(I11,i);
    Real &gi22 = g_inv(I22,i);
    Real &gi33 = g_inv(I33,i);

    // Set metric terms
    g00 = -alpha_sq;
    g11 = 1.0/alpha_sq;
    g22 = r_sq;
    g33 = r_sq * sin_sq_theta;
    gi00 = -1.0/alpha_sq;
    gi11 = alpha_sq;
    gi22 = 1.0/r_sq;
    gi33 = 1.0 / (r_sq * sin_sq_theta);
  }
  return;
}

//--------------------------------------------------------------------------------------

// Function for computing face-centered metric coefficients: theta-interface
// Inputs:
//   k,j: phi- and theta-indices
//   il,iu: r-index bounds
// Outputs:
//   g: array of metric components in 1D
//   g_inv: array of inverse metric components in 1D
void Coordinates::Face2Metric(const int k, const int j, const int il, const int iu,
    AthenaArray<Real> &g, AthenaArray<Real> &g_inv)
{
  // Extract geometric quantities that do not depend on r
  const Real &sin_sq_theta = metric_face2_j1_(j);

  // Go through 1D block of cells
  #pragma simd
  for (int i = il; i <= iu; ++i)
  {
    // Extract remaining geometric quantities
    const Real &alpha_sq = metric_face2_i1_(i);
    const Real &r = x1v(i);
    Real r_sq = SQR(r);

    // Extract metric terms
    Real &g00 = g(I00,i);
    Real &g11 = g(I11,i);
    Real &g22 = g(I22,i);
    Real &g33 = g(I33,i);
    Real &gi00 = g_inv(I00,i);
    Real &gi11 = g_inv(I11,i);
    Real &gi22 = g_inv(I22,i);
    Real &gi33 = g_inv(I33,i);

    // Set metric terms
    g00 = -alpha_sq;
    g11 = 1.0/alpha_sq;
    g22 = r_sq;
    g33 = r_sq * sin_sq_theta;
    gi00 = -1.0/alpha_sq;
    gi11 = alpha_sq;
    gi22 = 1.0/r_sq;
    gi33 = 1.0 / (r_sq * sin_sq_theta);
  }
  return;
}

//--------------------------------------------------------------------------------------

// Function for computing face-centered metric coefficients: phi-interface
// Inputs:
//   k,j: phi- and theta-indices
//   il,iu: r-index bounds
// Outputs:
//   g: array of metric components in 1D
//   g_inv: array of inverse metric components in 1D
void Coordinates::Face3Metric(const int k, const int j, const int il, const int iu,
    AthenaArray<Real> &g, AthenaArray<Real> &g_inv)
{
  // Extract geometric quantities that do not depend on r
  const Real &sin_sq_theta = metric_face3_j1_(j);

  // Go through 1D block of cells
  #pragma simd
  for (int i = il; i <= iu; ++i)
  {
    // Extract remaining geometric quantities
    const Real &alpha_sq = metric_face3_i1_(i);
    const Real &r = x1v(i);
    Real r_sq = SQR(r);

    // Extract metric terms
    Real &g00 = g(I00,i);
    Real &g11 = g(I11,i);
    Real &g22 = g(I22,i);
    Real &g33 = g(I33,i);
    Real &gi00 = g_inv(I00,i);
    Real &gi11 = g_inv(I11,i);
    Real &gi22 = g_inv(I22,i);
    Real &gi33 = g_inv(I33,i);

    // Set metric terms
    g00 = -alpha_sq;
    g11 = 1.0/alpha_sq;
    g22 = r_sq;
    g33 = r_sq * sin_sq_theta;
    gi00 = -1.0/alpha_sq;
    gi11 = alpha_sq;
    gi22 = 1.0/r_sq;
    gi33 = 1.0 / (r_sq * sin_sq_theta);
  }
  return;
}

//--------------------------------------------------------------------------------------

// Function for transforming primitives to locally flat frame: r-interface
// Inputs:
//   k,j: phi- and theta-indices
//   il,iu: r-index bounds
//   bb1: 3D array of normal components B^1 of magnetic field, in global coordinates
//   prim_l: 1D array of left primitives, using global coordinates
//   prim_r: 1D array of right primitives, using global coordinates
// Outputs:
//   prim_l: values overwritten in local coordinates
//   prim_r: values overwritten in local coordinates
//   bbx: 1D array of normal magnetic fields, in local coordinates
// Notes:
//   expects \tilde{u}^1/\tilde{u}^2/\tilde{u}^3 in IVX/IVY/IVZ slots
//   expects B^1 in bb1
//   expects B^2/B^3 in IBY/IBZ slots
//   puts \tilde{u}^x/\tilde{u}^y/\tilde{u}^z in IVX/IVY/IVZ
//   puts B^x in bbx
//   puts B^y/B^z in IBY/IBZ slots
//   \tilde{u}^\hat{i} = u^\hat{i}
void Coordinates::PrimToLocal1(const int k, const int j, const int il, const int iu,
    const AthenaArray<Real> &bb1, AthenaArray<Real> &prim_l,
    AthenaArray<Real> &prim_r, AthenaArray<Real> &bbx)
{
  // Calculate metric coefficients
  if (MAGNETIC_FIELDS_ENABLED)
    Face1Metric(k, j, il, iu, g_, gi_);

  // Extract useful quantities that do not depend on r
  const Real &sin_theta = trans_face1_j1_(j);

  // Go through 1D block of cells
  #pragma simd
  for (int i = il; i <= iu; ++i)
  {
    // Extract transformation coefficients
    const Real &r = x1f(i);
    const Real &alpha = trans_face1_i1_(i);
    const Real mt_0 = alpha;
    const Real mx_1 = 1.0/alpha;
    const Real my_2 = r;
    const Real mz_3 = r * sin_theta;

    // Extract global projected 4-velocities
    Real uu0_l = 0.0;
    Real uu1_l = prim_l(IVX,i);
    Real uu2_l = prim_l(IVY,i);
    Real uu3_l = prim_l(IVZ,i);
    Real uu0_r = 0.0;
    Real uu1_r = prim_r(IVX,i);
    Real uu2_r = prim_r(IVY,i);
    Real uu3_r = prim_r(IVZ,i);

    // Transform projected 4-velocities
    Real uut_l = mt_0*uu0_l;
    Real uux_l = mx_1*uu1_l;
    Real uuy_l = my_2*uu2_l;
    Real uuz_l = mz_3*uu3_l;
    Real uut_r = mt_0*uu0_r;
    Real uux_r = mx_1*uu1_r;
    Real uuy_r = my_2*uu2_r;
    Real uuz_r = mz_3*uu3_r;

    // Set local projected 4-velocities
    prim_l(IVX,i) = uux_l;
    prim_l(IVY,i) = uuy_l;
    prim_l(IVZ,i) = uuz_l;
    prim_r(IVX,i) = uux_r;
    prim_r(IVY,i) = uuy_r;
    prim_r(IVZ,i) = uuz_r;

    // Transform magnetic field if necessary
    if (MAGNETIC_FIELDS_ENABLED)
    {
      // Extract metric coefficients
      const Real &g_00 = g_(I00,i);
      const Real &g_01 = 0.0;
      const Real &g_02 = 0.0;
      const Real &g_03 = 0.0;
      const Real &g_10 = 0.0;
      const Real &g_11 = g_(I11,i);
      const Real &g_12 = 0.0;
      const Real &g_13 = 0.0;
      const Real &g_20 = 0.0;
      const Real &g_21 = 0.0;
      const Real &g_22 = g_(I22,i);
      const Real &g_23 = 0.0;
      const Real &g_30 = 0.0;
      const Real &g_31 = 0.0;
      const Real &g_32 = 0.0;
      const Real &g_33 = g_(I33,i);
      const Real &g01 = 0.0;
      const Real &g02 = 0.0;
      const Real &g03 = 0.0;

      // Calculate global 4-velocities
      Real tmp = g_11*uu1_l*uu1_l + 2.0*g_12*uu1_l*uu2_l + 2.0*g_13*uu1_l*uu3_l
               + g_22*uu2_l*uu2_l + 2.0*g_23*uu2_l*uu3_l
               + g_33*uu3_l*uu3_l;
      Real gamma_l = std::sqrt(1.0 + tmp);
      Real u0_l = gamma_l / alpha;
      Real u1_l = uu1_l - alpha * gamma_l * g01;
      Real u2_l = uu2_l - alpha * gamma_l * g02;
      Real u3_l = uu3_l - alpha * gamma_l * g03;
      tmp = g_11*uu1_r*uu1_r + 2.0*g_12*uu1_r*uu2_r + 2.0*g_13*uu1_r*uu3_r
          + g_22*uu2_r*uu2_r + 2.0*g_23*uu2_r*uu3_r
          + g_33*uu3_r*uu3_r;
      Real gamma_r = std::sqrt(1.0 + tmp);
      Real u0_r = gamma_r / alpha;
      Real u1_r = uu1_r - alpha * gamma_r * g01;
      Real u2_r = uu2_r - alpha * gamma_r * g02;
      Real u3_r = uu3_r - alpha * gamma_r * g03;

      // Extract global magnetic fields
      const Real &bb1_l = bb1(k,j,i);
      const Real &bb1_r = bb1(k,j,i);
      Real &bb2_l = prim_l(IBY,i);
      Real &bb3_l = prim_l(IBZ,i);
      Real &bb2_r = prim_r(IBY,i);
      Real &bb3_r = prim_r(IBZ,i);

      // Calculate global 4-magnetic fields
      Real b0_l = g_10*bb1_l*u0_l + g_11*bb1_l*u1_l + g_12*bb1_l*u2_l + g_13*bb1_l*u3_l
                + g_20*bb2_l*u0_l + g_21*bb2_l*u1_l + g_22*bb2_l*u2_l + g_23*bb2_l*u3_l
                + g_30*bb3_l*u0_l + g_31*bb3_l*u1_l + g_32*bb3_l*u2_l + g_33*bb3_l*u3_l;
      Real b1_l = (bb1_l + b0_l * u1_l) / u0_l;
      Real b2_l = (bb2_l + b0_l * u2_l) / u0_l;
      Real b3_l = (bb3_l + b0_l * u3_l) / u0_l;
      Real b0_r = g_10*bb1_r*u0_r + g_11*bb1_r*u1_r + g_12*bb1_r*u2_r + g_13*bb1_r*u3_r
                + g_20*bb2_r*u0_r + g_21*bb2_r*u1_r + g_22*bb2_r*u2_r + g_23*bb2_r*u3_r
                + g_30*bb3_r*u0_r + g_31*bb3_r*u1_r + g_32*bb3_r*u2_r + g_33*bb3_r*u3_r;
      Real b1_r = (bb1_r + b0_r * u1_r) / u0_r;
      Real b2_r = (bb2_r + b0_r * u2_r) / u0_r;
      Real b3_r = (bb3_r + b0_r * u3_r) / u0_r;

      // Transform 4-velocities
      Real ut_l = mt_0*u0_l;
      Real ux_l = mx_1*u1_l;
      Real uy_l = my_2*u2_l;
      Real uz_l = mz_3*u3_l;
      Real ut_r = mt_0*u0_r;
      Real ux_r = mx_1*u1_r;
      Real uy_r = my_2*u2_r;
      Real uz_r = mz_3*u3_r;

      // Transform 4-magnetic fields
      Real bt_l = mt_0*b0_l;
      Real bx_l = mx_1*b1_l;
      Real by_l = my_2*b2_l;
      Real bz_l = mz_3*b3_l;
      Real bt_r = mt_0*b0_r;
      Real bx_r = mx_1*b1_r;
      Real by_r = my_2*b2_r;
      Real bz_r = mz_3*b3_r;

      // Set local magnetic fields
      Real bbx_l = ut_l * bx_l - ux_l * bt_l;
      Real bbx_r = ut_r * bx_r - ux_r * bt_r;
      bbx(i) = 0.5 * (bbx_l + bbx_r);
      bb2_l = ut_l * by_l - uy_l * bt_l;
      bb3_l = ut_l * bz_l - uz_l * bt_l;
      bb2_r = ut_r * by_r - uy_r * bt_r;
      bb3_r = ut_r * bz_r - uz_r * bt_r;
    }
  }
  return;
}

//--------------------------------------------------------------------------------------

// Function for transforming primitives to locally flat frame: theta-interface
// Inputs:
//   k,j: phi- and theta-indices
//   il,iu: r-index bounds
//   bb2: 3D array of normal components B^2 of magnetic field, in global coordinates
//   prim_l: 1D array of left primitives, using global coordinates
//   prim_r: 1D array of right primitives, using global coordinates
// Outputs:
//   prim_l: values overwritten in local coordinates
//   prim_r: values overwritten in local coordinates
//   bbx: 1D array of normal magnetic fields, in local coordinates
// Notes:
//   expects \tilde{u}^1/\tilde{u}^2/\tilde{u}^3 in IVX/IVY/IVZ slots
//   expects B^2 in bb2
//   expects B^3/B^1 in IBY/IBZ slots
//   puts \tilde{u}^x/\tilde{u}^y/\tilde{u}^z in IVY/IVZ/IVX slots
//   puts B^x in bbx
//   puts B^y/B^z in IBY/IBZ slots
//   \tilde{u}^\hat{i} = u^\hat{i}
void Coordinates::PrimToLocal2(const int k, const int j, const int il, const int iu,
    const AthenaArray<Real> &bb2, AthenaArray<Real> &prim_l,
    AthenaArray<Real> &prim_r, AthenaArray<Real> &bbx)
{
  // Calculate metric coefficients
  if (MAGNETIC_FIELDS_ENABLED)
    Face2Metric(k, j, il, iu, g_, gi_);

  // Extract useful quantities that do not depend on r
  const Real &sin_theta = trans_face2_j1_(j);

  // Go through 1D block of cells
  #pragma simd
  for (int i = il; i <= iu; ++i)
  {
    // Extract transformation coefficients
    const Real &r = x1v(i);
    const Real &alpha = trans_face2_i1_(i);
    const Real mt_0 = alpha;
    const Real mx_2 = 1.0/r;
    const Real my_3 = r * sin_theta;
    const Real &mz_1 = 1.0/alpha;

    // Extract global projected 4-velocities
    Real uu0_l = 0.0;
    Real uu1_l = prim_l(IVX,i);
    Real uu2_l = prim_l(IVY,i);
    Real uu3_l = prim_l(IVZ,i);
    Real uu0_r = 0.0;
    Real uu1_r = prim_r(IVX,i);
    Real uu2_r = prim_r(IVY,i);
    Real uu3_r = prim_r(IVZ,i);

    // Transform projected 4-velocities
    Real uut_l = mt_0*uu0_l;
    Real uux_l = mx_2*uu2_l;
    Real uuy_l = my_3*uu3_l;
    Real uuz_l = mz_1*uu1_l;
    Real uut_r = mt_0*uu0_r;
    Real uux_r = mx_2*uu2_r;
    Real uuy_r = my_3*uu3_r;
    Real uuz_r = mz_1*uu1_r;

    // Set local projected 4-velocities
    prim_l(IVY,i) = uux_l;
    prim_l(IVZ,i) = uuy_l;
    prim_l(IVX,i) = uuz_l;
    prim_r(IVY,i) = uux_r;
    prim_r(IVZ,i) = uuy_r;
    prim_r(IVX,i) = uuz_r;

    // Transform magnetic field if necessary
    if (MAGNETIC_FIELDS_ENABLED)
    {
      // Extract metric coefficients
      const Real &g_00 = g_(I00,i);
      const Real &g_01 = 0.0;
      const Real &g_02 = 0.0;
      const Real &g_03 = 0.0;
      const Real &g_10 = 0.0;
      const Real &g_11 = g_(I11,i);
      const Real &g_12 = 0.0;
      const Real &g_13 = 0.0;
      const Real &g_20 = 0.0;
      const Real &g_21 = 0.0;
      const Real &g_22 = g_(I22,i);
      const Real &g_23 = 0.0;
      const Real &g_30 = 0.0;
      const Real &g_31 = 0.0;
      const Real &g_32 = 0.0;
      const Real &g_33 = g_(I33,i);
      const Real &g01 = 0.0;
      const Real &g02 = 0.0;
      const Real &g03 = 0.0;

      // Calculate global 4-velocities
      Real tmp = g_11*uu1_l*uu1_l + 2.0*g_12*uu1_l*uu2_l + 2.0*g_13*uu1_l*uu3_l
               + g_22*uu2_l*uu2_l + 2.0*g_23*uu2_l*uu3_l
               + g_33*uu3_l*uu3_l;
      Real gamma_l = std::sqrt(1.0 + tmp);
      Real u0_l = gamma_l / alpha;
      Real u1_l = uu1_l - alpha * gamma_l * g01;
      Real u2_l = uu2_l - alpha * gamma_l * g02;
      Real u3_l = uu3_l - alpha * gamma_l * g03;
      tmp = g_11*uu1_r*uu1_r + 2.0*g_12*uu1_r*uu2_r + 2.0*g_13*uu1_r*uu3_r
          + g_22*uu2_r*uu2_r + 2.0*g_23*uu2_r*uu3_r
          + g_33*uu3_r*uu3_r;
      Real gamma_r = std::sqrt(1.0 + tmp);
      Real u0_r = gamma_r / alpha;
      Real u1_r = uu1_r - alpha * gamma_r * g01;
      Real u2_r = uu2_r - alpha * gamma_r * g02;
      Real u3_r = uu3_r - alpha * gamma_r * g03;

      // Extract global magnetic fields
      const Real &bb2_l = bb2(k,j,i);
      const Real &bb2_r = bb2(k,j,i);
      Real &bb3_l = prim_l(IBY,i);
      Real &bb1_l = prim_l(IBZ,i);
      Real &bb3_r = prim_r(IBY,i);
      Real &bb1_r = prim_r(IBZ,i);

      // Calculate global 4-magnetic fields
      Real b0_l = g_10*bb1_l*u0_l + g_11*bb1_l*u1_l + g_12*bb1_l*u2_l + g_13*bb1_l*u3_l
                + g_20*bb2_l*u0_l + g_21*bb2_l*u1_l + g_22*bb2_l*u2_l + g_23*bb2_l*u3_l
                + g_30*bb3_l*u0_l + g_31*bb3_l*u1_l + g_32*bb3_l*u2_l + g_33*bb3_l*u3_l;
      Real b1_l = (bb1_l + b0_l * u1_l) / u0_l;
      Real b2_l = (bb2_l + b0_l * u2_l) / u0_l;
      Real b3_l = (bb3_l + b0_l * u3_l) / u0_l;
      Real b0_r = g_10*bb1_r*u0_r + g_11*bb1_r*u1_r + g_12*bb1_r*u2_r + g_13*bb1_r*u3_r
                + g_20*bb2_r*u0_r + g_21*bb2_r*u1_r + g_22*bb2_r*u2_r + g_23*bb2_r*u3_r
                + g_30*bb3_r*u0_r + g_31*bb3_r*u1_r + g_32*bb3_r*u2_r + g_33*bb3_r*u3_r;
      Real b1_r = (bb1_r + b0_r * u1_r) / u0_r;
      Real b2_r = (bb2_r + b0_r * u2_r) / u0_r;
      Real b3_r = (bb3_r + b0_r * u3_r) / u0_r;

      // Transform 4-velocities
      Real ut_l = mt_0*u0_l;
      Real ux_l = mx_2*u2_l;
      Real uy_l = my_3*u3_l;
      Real uz_l = mz_1*u1_l;
      Real ut_r = mt_0*u0_r;
      Real ux_r = mx_2*u2_r;
      Real uy_r = my_3*u3_r;
      Real uz_r = mz_1*u1_r;

      // Transform 4-magnetic fields
      Real bt_l = mt_0*b0_l;
      Real bx_l = mx_2*b2_l;
      Real by_l = my_3*b3_l;
      Real bz_l = mz_1*b1_l;
      Real bt_r = mt_0*b0_r;
      Real bx_r = mx_2*b2_r;
      Real by_r = my_3*b3_r;
      Real bz_r = mz_1*b1_r;

      // Set local magnetic fields
      Real bbx_l = ut_l * bx_l - ux_l * bt_l;
      Real bbx_r = ut_r * bx_r - ux_r * bt_r;
      bbx(i) = 0.5 * (bbx_l + bbx_r);
      bb3_l = ut_l * by_l - uy_l * bt_l;
      bb1_l = ut_l * bz_l - uz_l * bt_l;
      bb3_r = ut_r * by_r - uy_r * bt_r;
      bb1_r = ut_r * bz_r - uz_r * bt_r;
    }
  }
  return;
}

//--------------------------------------------------------------------------------------

// Function for transforming primitives to locally flat frame: phi-interface
// Inputs:
//   k,j: phi- and theta-indices
//   il,iu: r-index bounds
//   bb3: 3D array of normal components B^3 of magnetic field, in global coordinates
//   prim_l: 1D array of left primitives, using global coordinates
//   prim_r: 1D array of right primitives, using global coordinates
// Outputs:
//   prim_l: values overwritten in local coordinates
//   prim_r: values overwritten in local coordinates
//   bbx: 1D array of normal magnetic fields, in local coordinates
// Notes:
//   expects \tilde{u}^1/\tilde{u}^2/\tilde{u}^3 in IVX/IVY/IVZ slots
//   expects B^3 in bb3
//   expects B^1/B^2 in IBY/IBZ slots
//   puts \tilde{u}^x/\tilde{u}^y/\tilde{u}^z in IVZ/IVX/IVY slots
//   puts B^x in bbx
//   puts B^y/B^z in IBY/IBZ slots
//   \tilde{u}^\hat{i} = u^\hat{i}
void Coordinates::PrimToLocal3(const int k, const int j, const int il, const int iu,
    const AthenaArray<Real> &bb3, AthenaArray<Real> &prim_l,
    AthenaArray<Real> &prim_r, AthenaArray<Real> &bbx)
{
  // Calculate metric coefficients
  if (MAGNETIC_FIELDS_ENABLED)
    Face3Metric(k, j, il, iu, g_, gi_);

  // Extract useful quantities that do not depend on r
  const Real &sin_theta = trans_face3_j1_(j);

  // Go through 1D block of cells
  #pragma simd
  for (int i = il; i <= iu; ++i)
  {
    // Extract transformation coefficients
    const Real &r = x1v(i);
    const Real &alpha = trans_face3_i1_(i);
    const Real mt_0 = alpha;
    const Real mx_3 = r * sin_theta;
    const Real my_1 = 1.0/alpha;
    const Real mz_2 = r;

    // Extract global projected 4-velocities
    Real uu0_l = 0.0;
    Real uu1_l = prim_l(IVX,i);
    Real uu2_l = prim_l(IVY,i);
    Real uu3_l = prim_l(IVZ,i);
    Real uu0_r = 0.0;
    Real uu1_r = prim_r(IVX,i);
    Real uu2_r = prim_r(IVY,i);
    Real uu3_r = prim_r(IVZ,i);

    // Transform projected 4-velocities
    Real uut_l = mt_0*uu0_l;
    Real uux_l = mx_3*uu3_l;
    Real uuy_l = my_1*uu1_l;
    Real uuz_l = mz_2*uu2_l;
    Real uut_r = mt_0*uu0_r;
    Real uux_r = mx_3*uu3_r;
    Real uuy_r = my_1*uu1_r;
    Real uuz_r = mz_2*uu2_r;

    // Set local projected 4-velocities
    prim_l(IVZ,i) = uux_l;
    prim_l(IVX,i) = uuy_l;
    prim_l(IVY,i) = uuz_l;
    prim_r(IVZ,i) = uux_r;
    prim_r(IVX,i) = uuy_r;
    prim_r(IVY,i) = uuz_r;

    // Transform magnetic field if necessary
    if (MAGNETIC_FIELDS_ENABLED)
    {
      // Extract metric coefficients
      const Real &g_00 = g_(I00,i);
      const Real &g_01 = 0.0;
      const Real &g_02 = 0.0;
      const Real &g_03 = 0.0;
      const Real &g_10 = 0.0;
      const Real &g_11 = g_(I11,i);
      const Real &g_12 = 0.0;
      const Real &g_13 = 0.0;
      const Real &g_20 = 0.0;
      const Real &g_21 = 0.0;
      const Real &g_22 = g_(I22,i);
      const Real &g_23 = 0.0;
      const Real &g_30 = 0.0;
      const Real &g_31 = 0.0;
      const Real &g_32 = 0.0;
      const Real &g_33 = g_(I33,i);
      const Real &g01 = 0.0;
      const Real &g02 = 0.0;
      const Real &g03 = 0.0;

      // Calculate global 4-velocities
      Real tmp = g_11*uu1_l*uu1_l + 2.0*g_12*uu1_l*uu2_l + 2.0*g_13*uu1_l*uu3_l
               + g_22*uu2_l*uu2_l + 2.0*g_23*uu2_l*uu3_l
               + g_33*uu3_l*uu3_l;
      Real gamma_l = std::sqrt(1.0 + tmp);
      Real u0_l = gamma_l / alpha;
      Real u1_l = uu1_l - alpha * gamma_l * g01;
      Real u2_l = uu2_l - alpha * gamma_l * g02;
      Real u3_l = uu3_l - alpha * gamma_l * g03;
      tmp = g_11*uu1_r*uu1_r + 2.0*g_12*uu1_r*uu2_r + 2.0*g_13*uu1_r*uu3_r
          + g_22*uu2_r*uu2_r + 2.0*g_23*uu2_r*uu3_r
          + g_33*uu3_r*uu3_r;
      Real gamma_r = std::sqrt(1.0 + tmp);
      Real u0_r = gamma_r / alpha;
      Real u1_r = uu1_r - alpha * gamma_r * g01;
      Real u2_r = uu2_r - alpha * gamma_r * g02;
      Real u3_r = uu3_r - alpha * gamma_r * g03;

      // Extract global magnetic fields
      const Real &bb3_l = bb3(k,j,i);
      const Real &bb3_r = bb3(k,j,i);
      Real &bb1_l = prim_l(IBY,i);
      Real &bb2_l = prim_l(IBZ,i);
      Real &bb1_r = prim_r(IBY,i);
      Real &bb2_r = prim_r(IBZ,i);

      // Calculate global 4-magnetic fields
      Real b0_l = g_10*bb1_l*u0_l + g_11*bb1_l*u1_l + g_12*bb1_l*u2_l + g_13*bb1_l*u3_l
                + g_20*bb2_l*u0_l + g_21*bb2_l*u1_l + g_22*bb2_l*u2_l + g_23*bb2_l*u3_l
                + g_30*bb3_l*u0_l + g_31*bb3_l*u1_l + g_32*bb3_l*u2_l + g_33*bb3_l*u3_l;
      Real b1_l = (bb1_l + b0_l * u1_l) / u0_l;
      Real b2_l = (bb2_l + b0_l * u2_l) / u0_l;
      Real b3_l = (bb3_l + b0_l * u3_l) / u0_l;
      Real b0_r = g_10*bb1_r*u0_r + g_11*bb1_r*u1_r + g_12*bb1_r*u2_r + g_13*bb1_r*u3_r
                + g_20*bb2_r*u0_r + g_21*bb2_r*u1_r + g_22*bb2_r*u2_r + g_23*bb2_r*u3_r
                + g_30*bb3_r*u0_r + g_31*bb3_r*u1_r + g_32*bb3_r*u2_r + g_33*bb3_r*u3_r;
      Real b1_r = (bb1_r + b0_r * u1_r) / u0_r;
      Real b2_r = (bb2_r + b0_r * u2_r) / u0_r;
      Real b3_r = (bb3_r + b0_r * u3_r) / u0_r;

      // Transform 4-velocities
      Real ut_l = mt_0*u0_l;
      Real ux_l = mx_3*u3_l;
      Real uy_l = my_1*u1_l;
      Real uz_l = mz_2*u2_l;
      Real ut_r = mt_0*u0_r;
      Real ux_r = mx_3*u3_r;
      Real uy_r = my_1*u1_r;
      Real uz_r = mz_2*u2_r;

      // Transform 4-magnetic fields
      Real bt_l = mt_0*b0_l;
      Real bx_l = mx_3*b3_l;
      Real by_l = my_1*b1_l;
      Real bz_l = mz_2*b2_l;
      Real bt_r = mt_0*b0_r;
      Real bx_r = mx_3*b3_r;
      Real by_r = my_1*b1_r;
      Real bz_r = mz_2*b2_r;

      // Set local magnetic fields
      Real bbx_l = ut_l * bx_l - ux_l * bt_l;
      Real bbx_r = ut_r * bx_r - ux_r * bt_r;
      bbx(i) = 0.5 * (bbx_l + bbx_r);
      bb1_l = ut_l * by_l - uy_l * bt_l;
      bb2_l = ut_l * bz_l - uz_l * bt_l;
      bb1_r = ut_r * by_r - uy_r * bt_r;
      bb2_r = ut_r * bz_r - uz_r * bt_r;
    }
  }
  return;
}

//--------------------------------------------------------------------------------------

// Function for transforming fluxes to global frame: r-interface
// Inputs:
//   k,j: phi- and theta-indices
//   il,iu: r-index bounds
//   cons: array of conserved quantities in 1D, using local coordinates (unused)
//   bbx: 1D array of longitudinal magnetic fields, in local coordinates (unused)
//   flux: array of fluxes in 1D, using local coordinates
// Outputs:
//   flux: values overwritten in global coordinates
// Notes:
//   expects values and x-fluxes of Mx/My/Mz in IM1/IM2/IM3 slots
//   expects values and x-fluxes of By/Bz in IBY/IBZ slots
//   puts r-fluxes of M1/M2/M3 in IM1/IM2/IM3 slots
//   puts r-fluxes of B2/B3 in IBY/IBZ slots
void Coordinates::FluxToGlobal1(const int k, const int j, const int il, const int iu,
    const AthenaArray<Real> &cons, const AthenaArray<Real> &bbx,
    AthenaArray<Real> &flux)
{
  // Extract geometric quantities that do not depend on r
  const Real &sin_sq_theta = metric_face1_j1_(j);
  const Real &sin_theta = trans_face1_j1_(j);

  // Go through 1D block of cells
  #pragma simd
  for (int i = il; i <= iu; ++i)
  {
    // Extract geometric quantities
    const Real &alpha_sq = metric_face1_i1_(i);
    const Real &r = x1f(i);
    const Real r_sq = SQR(r);
    const Real &alpha = trans_face1_i1_(i);
    const Real g00 = -alpha_sq;
    const Real g11 = 1.0/alpha_sq;
    const Real g22 = r_sq;
    const Real g33 = r_sq * sin_sq_theta;
    const Real m0_t = 1.0/alpha;
    const Real m1_x = alpha;
    const Real m2_y = 1.0/r;
    const Real m3_z = 1.0 / (r * sin_theta);

    // Extract local conserved quantities and fluxes
    const Real dx = flux(IDN,i);
    const Real txt = flux(IEN,i);
    const Real txx = flux(IM1,i);
    const Real txy = flux(IM2,i);
    const Real txz = flux(IM3,i);

    // Transform stress-energy tensor
    Real t10 = m1_x*m0_t*txt;
    Real t11 = m1_x*m1_x*txx;
    Real t12 = m1_x*m2_y*txy;
    Real t13 = m1_x*m3_z*txz;

    // Extract global fluxes
    Real &d1 = flux(IDN,i);
    Real &t1_0 = flux(IEN,i);
    Real &t1_1 = flux(IM1,i);
    Real &t1_2 = flux(IM2,i);
    Real &t1_3 = flux(IM3,i);

    // Set fluxes
    d1 = m1_x*dx;
    t1_0 = g00*t10;
    t1_1 = g11*t11;
    t1_2 = g22*t12;
    t1_3 = g33*t13;

    // Transform magnetic fluxes if necessary
    if (MAGNETIC_FIELDS_ENABLED)
    {
      const Real fyx = flux(IBY,i);
      const Real fzx = flux(IBZ,i);
      Real &f21 = flux(IBY,i);
      Real &f31 = flux(IBZ,i);
      f21 = m2_y*m1_x*fyx;
      f31 = m3_z*m1_x*fzx;
    }
  }
  return;
}

//--------------------------------------------------------------------------------------

// Function for transforming fluxes to global frame: theta-interface
// Inputs:
//   k,j: phi- and theta-indices
//   il,iu: r-index bounds
//   cons: array of conserved quantities in 1D, using local coordinates (unused)
//   bbx: 1D array of longitudinal magnetic fields, in local coordinates (unused)
//   flux: array of fluxes in 1D, using local coordinates
// Outputs:
//   flux: values overwritten in global coordinates
// Notes:
//   expects values and x-fluxes of Mx/My/Mz in IM2/IM3/IM1 slots
//   expects values and x-fluxes of By/Bz in IBY/IBZ slots
//   puts theta-fluxes of M1/M2/M3 in IM1/IM2/IM3 slots
//   puts theta-fluxes of B3/B1 in IBY/IBZ slots
void Coordinates::FluxToGlobal2(const int k, const int j, const int il, const int iu,
    const AthenaArray<Real> &cons, const AthenaArray<Real> &bbx,
    AthenaArray<Real> &flux)
{
  // Extract geometric quantities that do not depend on r
  const Real &sin_sq_theta = metric_face2_j1_(j);
  const Real &sin_theta = trans_face2_j1_(j);

  // Go through 1D block of cells
  #pragma simd
  for (int i = il; i <= iu; ++i)
  {
    // Extract geometric quantities
    const Real &alpha_sq = metric_face2_i1_(i);
    const Real &r = x1v(i);
    const Real r_sq = SQR(r);
    const Real &alpha = trans_face2_i1_(i);
    const Real g00 = -alpha_sq;
    const Real g11 = 1.0/alpha_sq;
    const Real g22 = r_sq;
    const Real g33 = r_sq * sin_sq_theta;
    const Real m0_t = 1.0/alpha;
    const Real m1_z = alpha;
    const Real m2_x = 1.0/r;
    const Real m3_y = 1.0 / (r * sin_theta);

    // Extract local conserved quantities and fluxes
    const Real dx = flux(IDN,i);
    const Real txt = flux(IEN,i);
    const Real txx = flux(IM2,i);
    const Real txy = flux(IM3,i);
    const Real txz = flux(IM1,i);

    // Transform stress-energy tensor
    Real t20 = m2_x*m0_t*txt;
    Real t21 = m2_x*m1_z*txz;
    Real t22 = m2_x*m2_x*txx;
    Real t23 = m2_x*m3_y*txy;

    // Extract global fluxes
    Real &d2 = flux(IDN,i);
    Real &t2_0 = flux(IEN,i);
    Real &t2_1 = flux(IM1,i);
    Real &t2_2 = flux(IM2,i);
    Real &t2_3 = flux(IM3,i);

    // Set fluxes
    d2 = m2_x*dx;
    t2_0 = g00*t20;
    t2_1 = g11*t21;
    t2_2 = g22*t22;
    t2_3 = g33*t23;

    // Transform magnetic fluxes if necessary
    if (MAGNETIC_FIELDS_ENABLED)
    {
      const Real fyx = flux(IBY,i);
      const Real fzx = flux(IBZ,i);
      Real &f32 = flux(IBY,i);
      Real &f12 = flux(IBZ,i);
      f32 = m3_y*m2_x*fyx;
      f12 = m1_z*m2_x*fzx;
    }
  }
  return;
}

//--------------------------------------------------------------------------------------

// Function for transforming fluxes to global frame: phi-interface
// Inputs:
//   k,j: phi- and theta-indices
//   il,iu: r-index bounds
//   cons: array of conserved quantities in 1D, using local coordinates (unused)
//   bbx: 1D array of longitudinal magnetic fields, in local coordinates (unused)
//   flux: array of fluxes in 1D, using local coordinates
// Outputs:
//   flux: values overwritten in global coordinates
// Notes:
//   expects values and x-fluxes of Mx/My/Mz in IM3/IM1/IM2 slots
//   expects values and x-fluxes of By/Bz in IBY/IBZ slots
//   puts phi-fluxes of M1/M2/M3 in IM1/IM2/IM3 slots
//   puts phi-fluxes of B1/B2 in IBY/IBZ slots
void Coordinates::FluxToGlobal3(const int k, const int j, const int il, const int iu,
    const AthenaArray<Real> &cons, const AthenaArray<Real> &bbx, AthenaArray<Real> &flux)
{
  // Extract geometric quantities that do not depend on r
  const Real &sin_sq_theta = metric_face3_j1_(j);
  const Real &sin_theta = trans_face3_j1_(j);

  // Go through 1D block of cells
  #pragma simd
  for (int i = il; i <= iu; ++i)
  {
    // Extract geometric quantities
    const Real &alpha_sq = metric_face3_i1_(i);
    const Real &r = x1v(i);
    const Real r_sq = SQR(r);
    const Real &alpha = trans_face3_i1_(i);
    const Real g00 = -alpha_sq;
    const Real g11 = 1.0/alpha_sq;
    const Real g22 = r_sq;
    const Real g33 = r_sq * sin_sq_theta;
    const Real m0_t = 1.0/alpha;
    const Real m1_y = alpha;
    const Real m2_z = 1.0/r;
    const Real m3_x = 1.0 / (r * sin_theta);

    // Extract local conserved quantities and fluxes
    const Real dx = flux(IDN,i);
    const Real txt = flux(IEN,i);
    const Real txx = flux(IM3,i);
    const Real txy = flux(IM1,i);
    const Real txz = flux(IM2,i);

    // Transform stress-energy tensor
    Real t30 = m3_x*m0_t*txt;
    Real t31 = m3_x*m1_y*txy;
    Real t32 = m3_x*m2_z*txz;
    Real t33 = m3_x*m3_x*txx;

    // Extract global fluxes
    Real &d3 = flux(IDN,i);
    Real &t3_0 = flux(IEN,i);
    Real &t3_1 = flux(IM1,i);
    Real &t3_2 = flux(IM2,i);
    Real &t3_3 = flux(IM3,i);

    // Set fluxes
    d3 = m3_x*dx;
    t3_0 = g00*t30;
    t3_1 = g11*t31;
    t3_2 = g22*t32;
    t3_3 = g33*t33;

    // Transform magnetic fluxes if necessary
    if (MAGNETIC_FIELDS_ENABLED)
    {
      const Real fyx = flux(IBY,i);
      const Real fzx = flux(IBZ,i);
      Real &f13 = flux(IBY,i);
      Real &f23 = flux(IBZ,i);
      f13 = m1_y*m3_x*fyx;
      f23 = m2_z*m3_x*fzx;
    }
  }
  return;
}

//--------------------------------------------------------------------------------------

// Function for transforming 4-vector from Boyer-Lindquist to Schwarzschild
// Inputs:
//   a0_bl,a1_bl,a2_bl,a3_bl: upper 4-vector components in Boyer-Lindquist coordinates
//   k,j,i: indices of cell in which transformation is desired
// Outputs:
//   pa0,pa1,pa2,pa3: pointers to upper 4-vector components in Schwarzschild coordinates
// Notes:
//   Schwarzschild coordinates match Boyer-Lindquist when a = 0
void Coordinates::TransformVectorCell(
    Real a0_bl, Real a1_bl, Real a2_bl, Real a3_bl, int k, int j, int i,
    Real *pa0, Real *pa1, Real *pa2, Real *pa3)
{
  *pa0 = a0_bl;
  *pa1 = a1_bl;
  *pa2 = a2_bl;
  *pa3 = a3_bl;
  return;
}

// Function for transforming 4-vector from Boyer-Lindquist to Schwarzschild
// Inputs:
//   a0_bl,a1_bl,a2_bl,a3_bl: upper 4-vector components in Boyer-Lindquist coordinates
//   k,j,i: indices of x1-face in which transformation is desired
// Outputs:
//   pa0,pa1,pa2,pa3: pointers to upper 4-vector components in Schwarzschild coordinates
// Notes:
//   Schwarzschild coordinates match Boyer-Lindquist when a = 0
void Coordinates::TransformVectorFace1(
    Real a0_bl, Real a1_bl, Real a2_bl, Real a3_bl, int k, int j, int i,
    Real *pa0, Real *pa1, Real *pa2, Real *pa3)
{
  *pa0 = a0_bl;
  *pa1 = a1_bl;
  *pa2 = a2_bl;
  *pa3 = a3_bl;
  return;
}

// Function for transforming 4-vector from Boyer-Lindquist to Schwarzschild
// Inputs:
//   a0_bl,a1_bl,a2_bl,a3_bl: upper 4-vector components in Boyer-Lindquist coordinates
//   k,j,i: indices of x2-face in which transformation is desired
// Outputs:
//   pa0,pa1,pa2,pa3: pointers to upper 4-vector components in Schwarzschild coordinates
// Notes:
//   Schwarzschild coordinates match Boyer-Lindquist when a = 0
void Coordinates::TransformVectorFace2(
    Real a0_bl, Real a1_bl, Real a2_bl, Real a3_bl, int k, int j, int i,
    Real *pa0, Real *pa1, Real *pa2, Real *pa3)
{
  *pa0 = a0_bl;
  *pa1 = a1_bl;
  *pa2 = a2_bl;
  *pa3 = a3_bl;
  return;
}

// Function for transforming 4-vector from Boyer-Lindquist to Schwarzschild
// Inputs:
//   a0_bl,a1_bl,a2_bl,a3_bl: upper 4-vector components in Boyer-Lindquist coordinates
//   k,j,i: indices of x3-face in which transformation is desired
// Outputs:
//   pa0,pa1,pa2,pa3: pointers to upper 4-vector components in Schwarzschild coordinates
// Notes:
//   Schwarzschild coordinates match Boyer-Lindquist when a = 0
void Coordinates::TransformVectorFace3(
    Real a0_bl, Real a1_bl, Real a2_bl, Real a3_bl, int k, int j, int i,
    Real *pa0, Real *pa1, Real *pa2, Real *pa3)
{
  *pa0 = a0_bl;
  *pa1 = a1_bl;
  *pa2 = a2_bl;
  *pa3 = a3_bl;
  return;
}

// Function for lowering contravariant components of a vector
// Inputs:
//   a0,a1,a2,a3: contravariant components of vector
//   k,j,i: indices of cell in which transformation is desired
// Outputs:
//   pa_0,pa_1,pa_2,pa_3: pointers to covariant 4-vector components
void Coordinates::LowerVectorCell(Real a0, Real a1, Real a2, Real a3, int k, int j,
    int i, Real *pa_0, Real *pa_1, Real *pa_2, Real *pa_3)
{
  // Extract geometric quantities
  const Real &sin_sq_theta = metric_cell_j1_(j);
  const Real &alpha_sq = metric_cell_i1_(i);
  const Real &r = x1v(i);
  Real r_sq = SQR(r);

  // Calculate metric terms
  Real g_00 = -alpha_sq;
  Real g_11 = 1.0/alpha_sq;
  Real g_22 = r_sq;
  Real g_33 = r_sq * sin_sq_theta;

  // Transform vector
  *pa_0 = g_00 * a0;
  *pa_1 = g_11 * a1;
  *pa_2 = g_22 * a2;
  *pa_3 = g_33 * a3;
  return;
}

// Function for returning Boyer-Lindquist coordinates of given cell
// Inputs:
//   x1,x2,x3: Schwarzschild coordinates to be converted
// Outputs:
//   pr: pointer to stored value of r
//   ptheta: pointer to stored value of theta
//   pphi: pointer to stored value of phi
// Notes:
//   Schwarzschild (x1,x2,x3) match Boyer-Lindquist (r,theta,phi) when a = 0
void Coordinates::GetBoyerLindquistCoordinates(Real x1, Real x2, Real x3,
    Real *pr, Real *ptheta, Real *pphi)
{
  *pr = x1;
  *ptheta = x2;
  *pphi = x3;
  return;
}<|MERGE_RESOLUTION|>--- conflicted
+++ resolved
@@ -88,28 +88,27 @@
       dx3v(k) = x3v(k+1) - x3v(k);
   }
 
-<<<<<<< HEAD
-  if(pb->pmy_mesh->multilevel==true) { // calc coarse coodinates
-    int cis = pb->cis; int cjs = pb->cjs; int cks = pb->cks;
-    int cie = pb->cie; int cje = pb->cje; int cke = pb->cke;
-    for (int i=cis-(pb->cnghost); i<=cie+(pb->cnghost); ++i) {
+  if(pmb->pmy_mesh->multilevel==true) { // calc coarse coodinates
+    int cis = pmb->cis; int cjs = pmb->cjs; int cks = pmb->cks;
+    int cie = pmb->cie; int cje = pmb->cje; int cke = pmb->cke;
+    for (int i=cis-(pmb->cnghost); i<=cie+(pmb->cnghost); ++i) {
       Real r_m = coarse_x1f(i);
       Real r_p = coarse_x1f(i+1);
       coarse_x1v(i) = std::pow(0.5 * (r_m*r_m*r_m + r_p*r_p*r_p), 1.0/3.0);
     }
-    if (pb->block_size.nx2 == 1) {
+    if (pmb->block_size.nx2 == 1) {
       coarse_x2v(cjs) = 0.5*(coarse_x2f(cjs+1) + coarse_x2f(cjs));
     } else {
-      for (int j=cjs-(pb->cnghost); j<=cje+(pb->cnghost); ++j) {
+      for (int j=cjs-(pmb->cnghost); j<=cje+(pmb->cnghost); ++j) {
         Real theta_m = coarse_x2f(j);
         Real theta_p = coarse_x2f(j+1);
         coarse_x2v(j) = std::acos(0.5 * (std::cos(theta_m) + std::cos(theta_p)));
       }
     }
-    if (pb->block_size.nx3 == 1) {
+    if (pmb->block_size.nx3 == 1) {
       coarse_x3v(cks) = 0.5*(coarse_x3f(cks+1) + coarse_x3f(cks));
     } else {
-      for (int k=cks-(pb->cnghost); k<=cke+(pb->cnghost); ++k) {
+      for (int k=cks-(pmb->cnghost); k<=cke+(pmb->cnghost); ++k) {
         coarse_x3v(k) = 0.5*(coarse_x3f(k+1) + coarse_x3f(k));
       }
     }
@@ -142,44 +141,6 @@
         for (int k=cks-(pmb->cnghost); k<=cke+(pmb->cnghost); ++k)
           coarse_x3s1(k) = coarse_x3s2(k) = coarse_x3v(k);
       }
-=======
-  // Calculate coarse coordinates
-  if (pmb->pmy_mesh->multilevel == true)
-  {
-    int cis = pmb->cis;
-    int cie = pmb->cie;
-    int cjs = pmb->cjs;
-    int cje = pmb->cje;
-    int cks = pmb->cks;
-    int cke = pmb->cke;
-    for (int i = cis-(pmb->cnghost); i <= cie+(pmb->cnghost); ++i)
-      coarse_x1v(i) = 0.5 * (coarse_x1f(i+1) + coarse_x1f(i));
-    for (int i = cis-(pmb->cnghost); i <= cie+(pmb->cnghost)-1; ++i)
-      coarse_dx1v(i) = coarse_x1v(i+1) - coarse_x1v(i);
-    if (pmb->block_size.nx2 == 1)
-    {
-      coarse_x2v(cjs) = 0.5 * (coarse_x2f(cjs+1) + coarse_x2f(cjs));
-      coarse_dx2v(cjs) = coarse_dx2f(cjs);
-    }
-    else
-    {
-      for (int j = cjs-(pmb->cnghost); j <= cje+(pmb->cnghost); ++j)
-        coarse_x2v(j) = 0.5 * (coarse_x2f(j+1) + coarse_x2f(j));
-      for (int j = cjs-(pmb->cnghost); j <= cje+(pmb->cnghost)-1; ++j)
-        coarse_dx2v(j) = coarse_x2v(j+1) - coarse_x2v(j);
-    }
-    if (pmb->block_size.nx3 == 1)
-    {
-      coarse_x3v(cks) = 0.5 * (coarse_x3f(cks+1) + coarse_x3f(cks));
-      coarse_dx3v(cks) = coarse_dx3f(cks);
-    }
-    else
-    {
-      for (int k = cks-(pmb->cnghost); k <= cke+(pmb->cnghost); ++k)
-        coarse_x3v(k) = 0.5 * (coarse_x3f(k+1) + coarse_x3f(k));
-      for (int k = cks-(pmb->cnghost); k <= cke+(pmb->cnghost)-1; ++k)
-        coarse_dx3v(k) = coarse_x3v(k+1) - coarse_x3v(k);
->>>>>>> 9f24a5c6
     }
   }
 
@@ -353,10 +314,9 @@
     coord_src_j1_(pmb->js) = 1.0/6.0
         * (4.0 - std::cos(2.0*theta_m)
         - 2.0 * cos_m * cos_p - std::cos(2.0*theta_p));
-    coord_src_j2_(pmb->js) = 1.0/3.0
-        * (sin_m_cu - sin_p_cu) / (cos_m - cos_p);
-    coord_src_j3_(pmb->js) = (sin_p-sin_m)
-        / (cos_m-cos_p);                                 // cot((theta_p+theta_m)/2)
+    coord_src_j2_(pmb->js) = 1.0/3.0 * (sin_m_cu - sin_p_cu)
+        / (cos_m - cos_p);
+    coord_src_j3_(pmb->js) = (sin_p-sin_m) / (cos_m-cos_p);   // cot((theta_p+theta_m)/2)
 
     // Metric coefficients
     metric_cell_j1_(pmb->js) = sin_c_sq;
@@ -375,6 +335,7 @@
 Coordinates::~Coordinates()
 {
   DeleteBasicCoordinates();
+
   coord_vol_i1_.DeleteAthenaArray();
   coord_area1_i1_.DeleteAthenaArray();
   coord_area2_i1_.DeleteAthenaArray();
