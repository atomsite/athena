#ifndef DEFINITIONS_HPP
#define DEFINITIONS_HPP
//========================================================================================
// Athena++ astrophysical MHD code
// Copyright(C) 2014 James M. Stone <jmstone@princeton.edu> and other code contributors
// Licensed under the 3-clause BSD License, see LICENSE file for details
//========================================================================================
//! \file defs.hpp.in
//  \brief Template file for defs.hpp.  When the configure.py script is run, a new
//  defs.hpp file will be created (overwriting the last) from this template.  This new
//  file contains Athena++ specific cpp macros and definitions set by configure.

//----------------------------------------------------------------------------------------
// macros which define physics and algorithms

// problem generator
#define PROBLEM_GENERATOR "@PROBLEM@"

// coordinate system
#define COORDINATE_SYSTEM "@COORDINATE_SYSTEM@"

// non-barotropic equation of state (i.e. P not simply a func of rho)? default=1 (true)
#define NON_BAROTROPIC_EOS @NON_BAROTROPIC_EOS@

// Riemann solver
#define RIEMANN_SOLVER "@RSOLVER@"

// include magnetic fields? default=0 (false)
#define MAGNETIC_FIELDS_ENABLED @MAGNETIC_FIELDS_ENABLED@

<<<<<<< HEAD
// include post-processing?  default=0 (false).
#define POST_PROCESSING_ENABLED @POST_PROCESSING_ENABLED@

// include radiative transfer?  default=0 (false).
#define RADIATION_ENABLED @RADIATION_ENABLED@

// include species?  default=0 (false).
#define SPECIES_ENABLED @SPECIES_ENABLED@
=======
// include self gravity? default=0 (false)
#define SELF_GRAVITY_ENABLED @SELF_GRAVITY_ENABLED@

// make use of FFT? default=0 (false)
#define FFT_ENABLED @FFT_ENABLED@

#define @FFT_DEFINE@

// include radiative transfer? default=0 (false)
#define RADIATION_ENABLED 0
>>>>>>> 1885a7a1

// enable special or general relativity? default=0 (false)
#define RELATIVISTIC_DYNAMICS @RELATIVISTIC_DYNAMICS@

// enable general relativity? default=0 (false)
#define GENERAL_RELATIVITY @GENERAL_RELATIVITY@

// enable GR frame transformations? default=0 (false)
#define FRAME_TRANSFORMATIONS @FRAME_TRANSFORMATIONS@

// floating point single precision option
#define SINGLE_PRECISION_ENABLED @SINGLE_PRECISION_ENABLED@

// MPI parallelization (MPI_PARALLEL or NOT_MPI_PARALLEL)
#define @MPI_OPTION@

// openMP parallelization (OPENMP_PARALLEL or NOT_OPENMP_PARALLEL)
#define @OPENMP_OPTION@

// HDF5 output (HDF5OUTPUT or NO_HDF5OUTPUT)
#define @HDF5_OPTION@

// chemistry modules (INCLUDE_CHEMISTRY or NOT_INCLUDE_CHEMISTRY)
#define @CHEMISTRY_OPTION@

// ChemNetwork class header file included in species.hpp
#define CHEMNETWORK_HEADER "@CHEMNETWORK_HEADER@"

// Radiation integrator method, used in constructing radiation tasklist
#define RADIATION_INTEGRATOR "@RADIATION_INTEGRATOR@"

// number of species
#define NSPECIES  @NUM_SPECIES@

// debug option
#define @DEBUG@

//--------------------------------------------------------------------------------------
// compiler options
#define COMPILED_WITH "@COMPILER_CHOICE@"
#define COMPILER_COMMAND "@COMPILER_COMMAND@"
#define COMPILED_WITH_OPTIONS "@COMPILER_FLAGS@"

//----------------------------------------------------------------------------------------
// macros associated with numerical algorithm (rarely modified)

#define NHYDRO @NHYDRO_VARIABLES@
#define NFIELD @NFIELD_VARIABLES@
#define NWAVE @NWAVE_VALUE@
#define NGHOST @NUMBER_GHOST_CELLS@
#define MAX_NSTEP 4

//----------------------------------------------------------------------------------------
// general purpose macros (never modified)

#define PI 3.1415926535897932
#define SQRT2 1.4142135623730951
#define ONE_OVER_SQRT2 0.7071067811865475
#define ONE_3RD 0.3333333333333333
#define TWO_3RD 0.6666666666666667
#define TINY_NUMBER 1.0e-20
#define HUGE_NUMBER 1.0e+36
#define SQR(x) ( (x)*(x) )
#define SIGN(x) ( ((x) < 0.0) ? -1.0 : 1.0 )

#endif<|MERGE_RESOLUTION|>--- conflicted
+++ resolved
@@ -28,7 +28,6 @@
 // include magnetic fields? default=0 (false)
 #define MAGNETIC_FIELDS_ENABLED @MAGNETIC_FIELDS_ENABLED@
 
-<<<<<<< HEAD
 // include post-processing?  default=0 (false).
 #define POST_PROCESSING_ENABLED @POST_PROCESSING_ENABLED@
 
@@ -37,7 +36,7 @@
 
 // include species?  default=0 (false).
 #define SPECIES_ENABLED @SPECIES_ENABLED@
-=======
+
 // include self gravity? default=0 (false)
 #define SELF_GRAVITY_ENABLED @SELF_GRAVITY_ENABLED@
 
@@ -45,10 +44,6 @@
 #define FFT_ENABLED @FFT_ENABLED@
 
 #define @FFT_DEFINE@
-
-// include radiative transfer? default=0 (false)
-#define RADIATION_ENABLED 0
->>>>>>> 1885a7a1
 
 // enable special or general relativity? default=0 (false)
 #define RELATIVISTIC_DYNAMICS @RELATIVISTIC_DYNAMICS@
